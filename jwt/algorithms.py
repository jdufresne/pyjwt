--- conflicted
+++ resolved
@@ -39,6 +39,7 @@
         'RS512': None,
         'ES256': None,
         'ES384': None,
+        'ES521': None,
         'ES512': None,
         'PS256': None,
         'PS384': None,
@@ -51,6 +52,7 @@
         crypto_algorithms['RS512'] = RSAAlgorithm(RSAAlgorithm.SHA512)
         crypto_algorithms['ES256'] = ECAlgorithm(ECAlgorithm.SHA256)
         crypto_algorithms['ES384'] = ECAlgorithm(ECAlgorithm.SHA384)
+        crypto_algorithms['ES521'] = ECAlgorithm(ECAlgorithm.SHA512),
         crypto_algorithms['ES512'] = ECAlgorithm(ECAlgorithm.SHA512)
         crypto_algorithms['PS256'] = RSAPSSAlgorithm(RSAPSSAlgorithm.SHA256)
         crypto_algorithms['PS384'] = RSAPSSAlgorithm(RSAPSSAlgorithm.SHA384)
@@ -72,23 +74,8 @@
     }
 
     if has_crypto:
-<<<<<<< HEAD
         crypto_algorithms = _get_crypto_algorithms()
         default_algorithms.update(crypto_algorithms)
-=======
-        default_algorithms.update({
-            'RS256': RSAAlgorithm(RSAAlgorithm.SHA256),
-            'RS384': RSAAlgorithm(RSAAlgorithm.SHA384),
-            'RS512': RSAAlgorithm(RSAAlgorithm.SHA512),
-            'ES256': ECAlgorithm(ECAlgorithm.SHA256),
-            'ES384': ECAlgorithm(ECAlgorithm.SHA384),
-            'ES521': ECAlgorithm(ECAlgorithm.SHA512),
-            'ES512': ECAlgorithm(ECAlgorithm.SHA512),  # Backward compat for #219 fix
-            'PS256': RSAPSSAlgorithm(RSAPSSAlgorithm.SHA256),
-            'PS384': RSAPSSAlgorithm(RSAPSSAlgorithm.SHA384),
-            'PS512': RSAPSSAlgorithm(RSAPSSAlgorithm.SHA512)
-        })
->>>>>>> 5caa1af9
 
     return default_algorithms
 
